--- conflicted
+++ resolved
@@ -275,13 +275,8 @@
     [
       "deployment",
       {
-<<<<<<< HEAD
         ref: "abc123",
         environment: "Staging",
-=======
-        ref: "feature/awesome",
-        environment: "staging",
->>>>>>> 16bf17d4
         description: "Updating staging alias to latest preview for feature/awesome",
         auto_merge: false,
         required_contexts: [],
@@ -330,13 +325,10 @@
     },
     async reactToComment(_id, reaction) {
       events.push(["reaction", reaction]);
-<<<<<<< HEAD
       return ++nextReactionId;
     },
     async deleteReaction(reactionId) {
       events.push(["remove-reaction", reactionId]);
-=======
->>>>>>> 16bf17d4
     },
     async getPullRequest() {
       return { head: { ref: "feature/missing", sha: "def456" } };
@@ -400,12 +392,8 @@
   ]);
   assert.equal(events[4][0], "comment");
   assert.match(events[4][1], /No ready Vercel preview deployment found/);
-<<<<<<< HEAD
   assert.equal(events[5][0], "remove-reaction");
   assert.deepEqual(events[6], ["reaction", "confused"]);
-=======
-  assert.deepEqual(events[5], ["reaction", "confused"]);
->>>>>>> 16bf17d4
 });
 
 test("runAliasFlow denies commenters without write association", async () => {
